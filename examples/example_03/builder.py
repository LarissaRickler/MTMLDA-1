--- conflicted
+++ resolved
@@ -5,15 +5,9 @@
 
 import numpy as np
 
-<<<<<<< HEAD
-import src.mtmlda.mcmc as mcmc
-import utilities.utilities as utils
-from components import abstract_builder, posterior, prior
-=======
 from src.mtmlda.components import abstract_builder
 from src.mtmlda.core import mcmc
 from src.mtmlda import utilities as utils
->>>>>>> 2c295ed7
 
 
 # ==================================================================================================
