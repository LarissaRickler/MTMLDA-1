--- conflicted
+++ resolved
@@ -9,25 +9,17 @@
     main: Main routine to be invoked when script is executed
 """
 
+
 import argparse
-import os
+import importlib
 import warnings
-from pathlib import Path
 
-import arviz as az
-import matplotlib.pyplot as plt
-import numpy as np
-import pydot
-import xarray as xa
+from src.mtmlda.run import postprocessor
 
 
 # ==================================================================================================
-<<<<<<< HEAD
-def process_cli_arguments() -> tuple[str, str]:
-=======
 def process_cli_arguments() -> str:
     """Read in command-line arguments for postprocessing settings."""
->>>>>>> 2c295ed7
     argParser = argparse.ArgumentParser(
         prog="postprocessing.py",
         usage="python %(prog)s [options]",
@@ -53,136 +45,23 @@
     )
 
     cliArgs = argParser.parse_args()
-<<<<<<< HEAD
-    chain_directory = cliArgs.chain_directory
-    tree_directory = cliArgs.tree_directory
-
-    return chain_directory, tree_directory
-
-
-# --------------------------------------------------------------------------------------------------
-def postprocess_chains(chain_directory: Path) -> None:
-    components, dataset = _load_chain_data(chain_directory)
-    _visualize_density_trace(dataset, chain_directory, components)
-    _visualize_autocorrelation(dataset, chain_directory, components)
-    _visualize_ess(dataset, chain_directory, components)
-    if len(components) > 1:
-        _visualize_data_pairs(dataset, chain_directory)
-
-
-# --------------------------------------------------------------------------------------------------
-def render_dot_files(tree_directory: Path) -> None:
-    dot_files = _get_specific_file_type(tree_directory, "dot")
-    dot_files = [tree_directory / Path(file) for file in dot_files]
-    for file in dot_files:
-        graph = pydot.graph_from_dot_file(file)[0]
-        graph.write_png(file.with_suffix(".png"))
-
-
-# --------------------------------------------------------------------------------------------------
-def _load_chain_data(chain_directory: Path) -> xa.Dataset:
-    npy_files = _get_specific_file_type(chain_directory, "npy")
-    chains = np.array([np.load(chain_directory / Path(file)) for file in npy_files])
-    num_components = chains[0].shape[1]
-    components = [f"component_{i}" for i in range(num_components)]
-
-    datadict = {"mcmc_data": chains}
-    dims = {"mcmc_data": ["components"]}
-    coords = {"components": components}
-    dataset = az.convert_to_dataset(datadict, dims=dims, coords=coords)
-
-    return components, dataset
-
-
-# --------------------------------------------------------------------------------------------------
-def _get_specific_file_type(directory: Path, file_type: str) -> list[str]:
-    files = []
-    for file in os.listdir(directory):
-        if file.endswith(file_type):
-            files.append(file)
-    return files
-
-
-# --------------------------------------------------------------------------------------------------
-def _visualize_density_trace(
-    dataset: xa.Dataset, output_directory: Path, components: list[str]
-) -> None:
-    for component in components:
-        axes = az.plot_trace(
-            dataset, coords={"components": [component]}, show=False, figsize=(15, 5)
-        )
-        density_ax = axes.flatten()[0]
-        trace_ax = axes.flatten()[1]
-        figure = density_ax.figure
-        density_ax.set_title(f"Posterior for {component}")
-        density_ax.set_xlabel(component)
-        trace_ax.set_title(f"MCMC trace for {component}")
-        trace_ax.set_xlabel("Sample number")
-        trace_ax.set_ylabel(component)
-        figure.savefig(output_directory / Path(f"density_trace_{component}.pdf"))
-
-
-# --------------------------------------------------------------------------------------------------
-def _visualize_autocorrelation(
-    dataset: xa.Dataset, output_directory: Path, components: list[str]
-) -> None:
-    axes = az.plot_autocorr(dataset)
-    if len(components) == 1:
-        axes = np.array((axes,))
-
-    figure = axes.flatten()[0].figure
-    figure.savefig(output_directory / Path("autocorrelation.pdf"))
-
-
-# --------------------------------------------------------------------------------------------------
-def _visualize_ess(dataset: xa.Dataset, output_directory: Path, components: list[str]) -> None:
-    num_draws = dataset.mcmc_data.shape[1]
-    axes = az.plot_ess(dataset, kind="evolution", min_ess=num_draws)
-    if len(components) == 1:
-        axes = np.array((axes,))
-
-    figure = axes.flatten()[0].figure
-    for i, component in enumerate(components):
-        ax = axes.flatten()[i]
-        ax.set_title(f"ESS for {component}")
-    plt.tight_layout()
-    figure.savefig(output_directory / Path("ess.pdf"))
-
-
-# --------------------------------------------------------------------------------------------------
-def _visualize_data_pairs(dataset: xa.Dataset, output_directory: Path) -> None:
-    axes = az.plot_pair(dataset, figsize=(15, 15))
-    if isinstance(axes, np.ndarray):
-        figure = axes[0, 0].figure
-    else:
-        figure = axes.figure
-    figure.savefig(output_directory / Path("pair_plots.pdf"))
-=======
     application_dir = cliArgs.application.replace("/", ".").strip(".")
     settings_dir = f"{application_dir}.{cliArgs.settings}"
 
     return settings_dir
->>>>>>> 2c295ed7
 
 
 # ==================================================================================================
 def main():
-<<<<<<< HEAD
-    chain_directory, tree_directory = process_cli_arguments()
-=======
     """Entry point for the script, constructs and runs the Postprocessor."""
     settings_dir = process_cli_arguments()
     settings_module = importlib.import_module(settings_dir)
->>>>>>> 2c295ed7
 
     print("\n=== Start Postprocessing ===\n")
-    if chain_directory is not None:
-        print("Postprocess chains ...")
-        postprocess_chains(Path(chain_directory))
-    if tree_directory is not None:
-        print("Render dot files ...")
-        render_dot_files(Path(tree_directory))
+    pproc = postprocessor.Postprocessor(settings_module.postprocessor_settings)
+    pproc.run()
     print("\n============================\n")
+
 
 
 if __name__ == "__main__":
