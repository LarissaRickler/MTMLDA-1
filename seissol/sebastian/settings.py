--- conflicted
+++ resolved
@@ -32,11 +32,7 @@
 sampler_run_settings = general_settings.SamplerRunSettings(
     num_samples=3,
     initial_state=None,
-<<<<<<< HEAD
-    num_threads=8,
-=======
     num_threads=4,
->>>>>>> 0143749a
     print_interval=1,
     tree_render_interval=1,
 )
