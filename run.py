"""Executable script for parallel MTMLDA runs.

This script is an executable wrapper for the ParallelRunner class. It executes chain-parallel
MTMLDA runs with Python's multiprocessing module.
For info on how to run the script, type `python run.py --help` in the command line.

Functions:
    process_cli_arguments: Read in command-line arguments for application to run.
    main: Main routine to be invoked when script is executed
"""

import argparse
import importlib
import multiprocessing
from collections.abc import Callable
from functools import partial
from typing import Any

import src.mtmlda.sampling as sampling
import utilities.utilities as utils
from components import abstract_builder, general_settings


# ==================================================================================================
def process_cli_arguments() -> list[str]:
    """Read in command-line arguments for application to run.

    Every application has a builder and settings file to run. The user has to point to the directory
    where these files are stored. Per default, the run routine will search for the files
    `settings.py` and `builder.py` in the application directory. The user can provide different
    file names with the respective command line arguments.

    Returns:
        list[str]: strings for the directories of the settings and builder files
    """
    argParser = argparse.ArgumentParser(
        prog="run.py",
        usage="python %(prog)s [options]",
        description="Run file for parallel MLDA sampling",
    )

    argParser.add_argument(
        "-app",
        "--application",
        type=str,
        required=True,
        help="Application directory",
    )

    argParser.add_argument(
        "-s",
        "--settings",
        type=str,
        required=False,
        default="settings",
        help="Application settings file",
    )

    argParser.add_argument(
        "-b",
        "--builder",
        type=str,
        required=False,
        default="builder",
        help="Application builder file",
    )

    cliArgs = argParser.parse_args()
    application_dir = cliArgs.application.replace("/", ".").strip(".")

    dirs = []
    for module in (cliArgs.settings, cliArgs.builder):
        module_dir = f"{application_dir}.{module}"
        dirs.append(module_dir)

    return dirs


# --------------------------------------------------------------------------------------------------
def execute_mtmlda_run(
    process_id: int,
    application_builder: abstract_builder.ApplicationBuilder,
    parallel_run_settings: general_settings.ParallelRunSettings,
    sampler_setup_settings: general_settings.SamplerSetupSettings,
    sampler_run_settings: general_settings.SamplerRunSettings,
    logger_settings: general_settings.LoggerSettings,
    inverse_problem_settings: abstract_builder.InverseProblemSettings,
    sampler_component_settings: abstract_builder.SamplerComponentSettings,
    initial_state_settings: abstract_builder.InitialStateSettings,
) -> None:
    """Main routine to execute MTMLDA runs.

    The routine is called from a multiprocess pool and takes, next to generic settings, the id of
    the invoking process. All process-specific settings are adjusted according to that id.

    Args:
        process_id (int): id of the invoking process
        application_builder (abstract_builder.ApplicationBuilder): Application builder object
        parallel_run_settings (general_settings.ParallelRunSettings): Settings for parallel run
        sampler_setup_settings (general_settings.SamplerSetupSettings): Settings for setup of
            the MTMLDA sampler
        sampler_run_settings (general_settings.SamplerRunSettings): Settings for running the
            MTMLDA sampler
        logger_settings (general_settings.LoggerSettings): Settings for the MTMLDA logger
        inverse_problem_settings (abstract_builder.InverseProblemSettings): Settings for the setup
            of the posterior hierarchy of an application
        sampler_component_settings (abstract_builder.SamplerComponentSettings): Settings for setup
            of the MTMLDA sampler components specified by an application
        initial_state_settings (abstract_builder.InitialStateSettings): Settings for the generation
            of initial states for the Markov chains
    """
    # Set up posterior hierarchy
    app_builder = application_builder(process_id)
    models = app_builder.set_up_models(inverse_problem_settings)

    # Set up MTMLDA sampler
    ground_proposal, accept_rate_estimator = app_builder.set_up_sampler_components(
        sampler_component_settings
    )
    mtmlda_sampler = set_up_sampler(
        process_id,
        sampler_setup_settings,
        logger_settings,
        ground_proposal,
        accept_rate_estimator,
        models,
    )

    # Load structures for re-initialization
    if parallel_run_settings.rng_state_load_path is not None:
        rng_states = utils.load_pickle(process_id, parallel_run_settings.rng_state_load_path)
        mtmlda_sampler.set_rngs(rng_states)
    
    if parallel_run_settings.chain_load_path is not None:
        chain = utils.load_chain(process_id, parallel_run_settings.chain_load_path)
        initial_state = chain[-1, :]
    else:
        initial_state = app_builder.generate_initial_state(initial_state_settings)
    sampler_run_settings.initial_state = initial_state
    if parallel_run_settings.node_load_path is not None:
        initial_node = utils.load_pickle(process_id, parallel_run_settings.node_load_path)
        sampler_run_settings.initial_node = initial_node
    
    # Run sampler
    mcmc_chain, final_node = mtmlda_sampler.run(sampler_run_settings)
    rng_states = mtmlda_sampler.get_rngs()

    # Saver results and structures for re-initialization
    if parallel_run_settings.rng_state_save_path is not None:
        utils.save_pickle(
            process_id,
            parallel_run_settings.rng_state_save_path,
            rng_states,
            exist_ok=parallel_run_settings.overwrite_rng_states,
        )
    if parallel_run_settings.chain_save_path is not None:
        utils.save_chain(
            process_id,
            parallel_run_settings.chain_save_path,
            mcmc_chain,
            exist_ok=parallel_run_settings.overwrite_chain,
        )
    if parallel_run_settings.node_save_path is not None:
        utils.save_pickle(
            process_id,
            parallel_run_settings.node_save_path,
            final_node,
            exist_ok=parallel_run_settings.overwrite_node,
        )


# --------------------------------------------------------------------------------------------------
def set_up_sampler(
    process_id: int,
    sampler_setup_settings: general_settings.SamplerSetupSettings,
    logger_settings: general_settings.LoggerSettings,
    ground_proposal: Any,
    accept_rate_estimator: Any,
    models: list[Callable],
) -> sampling.MTMLDASampler:
    """Set up MTMLDA sampler, with settings depending on invoking process.

    Args:
        process_id (int): id of the invoking process
        sampler_setup_settings (general_settings.SamplerSetupSettings): Settings for MTMLDA sampler
        logger_settings (general_settings.LoggerSettings): Settings for MTMLDA logger
        ground_proposal (Any): Proposal object for coarse level chains
        accept_rate_estimator (Any): Multi-level accept rate estimator for prefetching
        models (list[Callable]): Posterior hierarchy as list of callables

    Returns:
        sampling.MTMLDASampler: Initialized MTMLDA sampler
    """
    # Adjust RNG seeds according to invoking process
    sampler_setup_settings.rng_seed_mltree = utils.distribute_rng_seeds_to_processes(
        sampler_setup_settings.rng_seed_mltree, process_id
    )
    sampler_setup_settings.rng_seed_node_init = utils.distribute_rng_seeds_to_processes(
        sampler_setup_settings.rng_seed_node_init, process_id
    )

    # Adjust file paths based on process id
    if logger_settings.logfile_path is not None:
        logger_settings.logfile_path = utils.append_string_to_path(
            logger_settings.logfile_path, f"chain_{process_id}.log"
        )
    if logger_settings.debugfile_path is not None:
        logger_settings.debugfile_path = utils.append_string_to_path(
            logger_settings.debugfile_path, f"chain_{process_id}.log"
        )
    if sampler_setup_settings.mltree_path is not None:
        sampler_setup_settings.mltree_path = utils.append_string_to_path(
            sampler_setup_settings.mltree_path, f"chain_{process_id}"
        )
    if process_id != 0:
        logger_settings.do_printing = False

    # Set up MTMLDA sampler
    mtmlda_sampler = sampling.MTMLDASampler(
        sampler_setup_settings,
        logger_settings,
        models,
        accept_rate_estimator,
        ground_proposal,
    )

    return mtmlda_sampler


# ==================================================================================================
def main() -> None:
    """Main routine.

    The method reads in application files and runs chain-parallel MTMLDA runs within a
    multiprocessing pool. This functionality is implemented in the ParallelRunner class.
    """
    settings_dir, builder_dir = process_cli_arguments()
    settings_module = importlib.import_module(settings_dir)
    builder_module = importlib.import_module(builder_dir)

<<<<<<< HEAD
    num_chains = settings_module.parallel_run_settings.num_chains
    process_ids = range(num_chains)

    print("\n=== Start Sampling ===\n")

    execute_mtmlda_on_procs = partial(
        execute_mtmlda_run,
=======
    print("\n====== Start Sampling ======\n")
    prunner = runner.ParallelRunner(
>>>>>>> 2c295ed7
        application_builder=builder_module.ApplicationBuilder,
        parallel_run_settings=settings_module.parallel_run_settings,
        sampler_setup_settings=settings_module.sampler_setup_settings,
        sampler_run_settings=settings_module.sampler_run_settings,
        logger_settings=settings_module.logger_settings,
        inverse_problem_settings=settings_module.inverse_problem_settings,
        sampler_component_settings=settings_module.sampler_component_settings,
        initial_state_settings=settings_module.initial_state_settings,
    )
<<<<<<< HEAD
    with multiprocessing.Pool(processes=num_chains) as process_pool:
        process_pool.map(execute_mtmlda_on_procs, process_ids)
    
    print("\n===== Finish Run =====\n")
=======
    prunner.run()
    print("\n============================\n")
>>>>>>> 2c295ed7


if __name__ == "__main__":
    main()<|MERGE_RESOLUTION|>--- conflicted
+++ resolved
@@ -11,14 +11,8 @@
 
 import argparse
 import importlib
-import multiprocessing
-from collections.abc import Callable
-from functools import partial
-from typing import Any
 
-import src.mtmlda.sampling as sampling
-import utilities.utilities as utils
-from components import abstract_builder, general_settings
+from src.mtmlda.run import runner
 
 
 # ==================================================================================================
@@ -76,157 +70,6 @@
     return dirs
 
 
-# --------------------------------------------------------------------------------------------------
-def execute_mtmlda_run(
-    process_id: int,
-    application_builder: abstract_builder.ApplicationBuilder,
-    parallel_run_settings: general_settings.ParallelRunSettings,
-    sampler_setup_settings: general_settings.SamplerSetupSettings,
-    sampler_run_settings: general_settings.SamplerRunSettings,
-    logger_settings: general_settings.LoggerSettings,
-    inverse_problem_settings: abstract_builder.InverseProblemSettings,
-    sampler_component_settings: abstract_builder.SamplerComponentSettings,
-    initial_state_settings: abstract_builder.InitialStateSettings,
-) -> None:
-    """Main routine to execute MTMLDA runs.
-
-    The routine is called from a multiprocess pool and takes, next to generic settings, the id of
-    the invoking process. All process-specific settings are adjusted according to that id.
-
-    Args:
-        process_id (int): id of the invoking process
-        application_builder (abstract_builder.ApplicationBuilder): Application builder object
-        parallel_run_settings (general_settings.ParallelRunSettings): Settings for parallel run
-        sampler_setup_settings (general_settings.SamplerSetupSettings): Settings for setup of
-            the MTMLDA sampler
-        sampler_run_settings (general_settings.SamplerRunSettings): Settings for running the
-            MTMLDA sampler
-        logger_settings (general_settings.LoggerSettings): Settings for the MTMLDA logger
-        inverse_problem_settings (abstract_builder.InverseProblemSettings): Settings for the setup
-            of the posterior hierarchy of an application
-        sampler_component_settings (abstract_builder.SamplerComponentSettings): Settings for setup
-            of the MTMLDA sampler components specified by an application
-        initial_state_settings (abstract_builder.InitialStateSettings): Settings for the generation
-            of initial states for the Markov chains
-    """
-    # Set up posterior hierarchy
-    app_builder = application_builder(process_id)
-    models = app_builder.set_up_models(inverse_problem_settings)
-
-    # Set up MTMLDA sampler
-    ground_proposal, accept_rate_estimator = app_builder.set_up_sampler_components(
-        sampler_component_settings
-    )
-    mtmlda_sampler = set_up_sampler(
-        process_id,
-        sampler_setup_settings,
-        logger_settings,
-        ground_proposal,
-        accept_rate_estimator,
-        models,
-    )
-
-    # Load structures for re-initialization
-    if parallel_run_settings.rng_state_load_path is not None:
-        rng_states = utils.load_pickle(process_id, parallel_run_settings.rng_state_load_path)
-        mtmlda_sampler.set_rngs(rng_states)
-    
-    if parallel_run_settings.chain_load_path is not None:
-        chain = utils.load_chain(process_id, parallel_run_settings.chain_load_path)
-        initial_state = chain[-1, :]
-    else:
-        initial_state = app_builder.generate_initial_state(initial_state_settings)
-    sampler_run_settings.initial_state = initial_state
-    if parallel_run_settings.node_load_path is not None:
-        initial_node = utils.load_pickle(process_id, parallel_run_settings.node_load_path)
-        sampler_run_settings.initial_node = initial_node
-    
-    # Run sampler
-    mcmc_chain, final_node = mtmlda_sampler.run(sampler_run_settings)
-    rng_states = mtmlda_sampler.get_rngs()
-
-    # Saver results and structures for re-initialization
-    if parallel_run_settings.rng_state_save_path is not None:
-        utils.save_pickle(
-            process_id,
-            parallel_run_settings.rng_state_save_path,
-            rng_states,
-            exist_ok=parallel_run_settings.overwrite_rng_states,
-        )
-    if parallel_run_settings.chain_save_path is not None:
-        utils.save_chain(
-            process_id,
-            parallel_run_settings.chain_save_path,
-            mcmc_chain,
-            exist_ok=parallel_run_settings.overwrite_chain,
-        )
-    if parallel_run_settings.node_save_path is not None:
-        utils.save_pickle(
-            process_id,
-            parallel_run_settings.node_save_path,
-            final_node,
-            exist_ok=parallel_run_settings.overwrite_node,
-        )
-
-
-# --------------------------------------------------------------------------------------------------
-def set_up_sampler(
-    process_id: int,
-    sampler_setup_settings: general_settings.SamplerSetupSettings,
-    logger_settings: general_settings.LoggerSettings,
-    ground_proposal: Any,
-    accept_rate_estimator: Any,
-    models: list[Callable],
-) -> sampling.MTMLDASampler:
-    """Set up MTMLDA sampler, with settings depending on invoking process.
-
-    Args:
-        process_id (int): id of the invoking process
-        sampler_setup_settings (general_settings.SamplerSetupSettings): Settings for MTMLDA sampler
-        logger_settings (general_settings.LoggerSettings): Settings for MTMLDA logger
-        ground_proposal (Any): Proposal object for coarse level chains
-        accept_rate_estimator (Any): Multi-level accept rate estimator for prefetching
-        models (list[Callable]): Posterior hierarchy as list of callables
-
-    Returns:
-        sampling.MTMLDASampler: Initialized MTMLDA sampler
-    """
-    # Adjust RNG seeds according to invoking process
-    sampler_setup_settings.rng_seed_mltree = utils.distribute_rng_seeds_to_processes(
-        sampler_setup_settings.rng_seed_mltree, process_id
-    )
-    sampler_setup_settings.rng_seed_node_init = utils.distribute_rng_seeds_to_processes(
-        sampler_setup_settings.rng_seed_node_init, process_id
-    )
-
-    # Adjust file paths based on process id
-    if logger_settings.logfile_path is not None:
-        logger_settings.logfile_path = utils.append_string_to_path(
-            logger_settings.logfile_path, f"chain_{process_id}.log"
-        )
-    if logger_settings.debugfile_path is not None:
-        logger_settings.debugfile_path = utils.append_string_to_path(
-            logger_settings.debugfile_path, f"chain_{process_id}.log"
-        )
-    if sampler_setup_settings.mltree_path is not None:
-        sampler_setup_settings.mltree_path = utils.append_string_to_path(
-            sampler_setup_settings.mltree_path, f"chain_{process_id}"
-        )
-    if process_id != 0:
-        logger_settings.do_printing = False
-
-    # Set up MTMLDA sampler
-    mtmlda_sampler = sampling.MTMLDASampler(
-        sampler_setup_settings,
-        logger_settings,
-        models,
-        accept_rate_estimator,
-        ground_proposal,
-    )
-
-    return mtmlda_sampler
-
-
 # ==================================================================================================
 def main() -> None:
     """Main routine.
@@ -238,18 +81,8 @@
     settings_module = importlib.import_module(settings_dir)
     builder_module = importlib.import_module(builder_dir)
 
-<<<<<<< HEAD
-    num_chains = settings_module.parallel_run_settings.num_chains
-    process_ids = range(num_chains)
-
-    print("\n=== Start Sampling ===\n")
-
-    execute_mtmlda_on_procs = partial(
-        execute_mtmlda_run,
-=======
     print("\n====== Start Sampling ======\n")
     prunner = runner.ParallelRunner(
->>>>>>> 2c295ed7
         application_builder=builder_module.ApplicationBuilder,
         parallel_run_settings=settings_module.parallel_run_settings,
         sampler_setup_settings=settings_module.sampler_setup_settings,
@@ -259,15 +92,8 @@
         sampler_component_settings=settings_module.sampler_component_settings,
         initial_state_settings=settings_module.initial_state_settings,
     )
-<<<<<<< HEAD
-    with multiprocessing.Pool(processes=num_chains) as process_pool:
-        process_pool.map(execute_mtmlda_on_procs, process_ids)
-    
-    print("\n===== Finish Run =====\n")
-=======
     prunner.run()
     print("\n============================\n")
->>>>>>> 2c295ed7
 
 
 if __name__ == "__main__":
